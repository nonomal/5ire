--- conflicted
+++ resolved
@@ -30,8 +30,5 @@
 /dump.rdb
 /.vscode
 .env
-<<<<<<< HEAD
 /.crush
-=======
-.testdata/
->>>>>>> 759e0b1c
+/.testdata