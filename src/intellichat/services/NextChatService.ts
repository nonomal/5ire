--- conflicted
+++ resolved
@@ -177,29 +177,6 @@
 
     const provider = this.context.getProvider();
 
-<<<<<<< HEAD
-            return new Response(stream, {
-              status: response.status,
-              statusText: response.statusText,
-              headers: new Headers(response.headers),
-            });
-          }
-          // 非流响应，直接返回文本内容
-          return new Response(response.text || '', {
-            status: response.status,
-            statusText: response.statusText,
-            headers: new Headers(response.headers),
-          });
-        });
-
-      // eslint-disable-next-line promise/param-names
-      const abortPromise = new Promise<never>((_, reject) => {
-        this.abortController.signal.addEventListener('abort', async () => {
-          if (this.currentRequestId) {
-            await window.electron.cancelRequest(this.currentRequestId);
-          }
-          reject(new DOMException('Request aborted', 'AbortError'));
-=======
     const requestPromise = window.electron
       .request({
         url,
@@ -272,7 +249,6 @@
           status: response.status,
           statusText: response.statusText,
           headers: new Headers(response.headers),
->>>>>>> 6791ad1d
         });
       });
 
