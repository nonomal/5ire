--- conflicted
+++ resolved
@@ -1,9 +1,6 @@
 export type MCPServerType = 'local' | 'remote';
-<<<<<<< HEAD
 export type MCPServerCapability = 'tools' | 'prompts' | 'resources';
-=======
 export type MCPServerApprovalPolicy = 'never' | 'always' | 'once';
->>>>>>> 6791ad1d
 export interface IMCPServer {
   key: string;
   type: MCPServerType;
@@ -17,11 +14,8 @@
   isActive: boolean;
   homepage?: string;
   proxy?: string; // Optional: Proxy URL for this entrypoint (e.g., "http://localhost:8080")
-<<<<<<< HEAD
   capabilities: MCPServerCapability[];
-=======
   approvalPolicy?: MCPServerApprovalPolicy;
->>>>>>> 6791ad1d
 }
 
 export type MCPArgType = 'string' | 'list' | 'number';
