--- conflicted
+++ resolved
@@ -3,12 +3,13 @@
 
 import v8 from 'v8';
 import { contextBridge, ipcRenderer, IpcRendererEvent } from 'electron';
-// 设置文件描述符限制
+
+// Setting the file descriptor limit
 if (process.platform !== 'win32') {
   process.setFdLimit(4096);
 }
 
-// 设置V8内存限制
+// Setting V8 memory limit
 v8.setFlagsFromString('--max-old-space-size=4096');
 
 export type Channels =
@@ -77,12 +78,8 @@
     }: {
       client: string;
       name: string;
-<<<<<<< HEAD
-      args?: any;
-=======
       args: any;
       signal?: AbortSignal;
->>>>>>> f0cbe415
     }) {
       return ipcRenderer.invoke('mcp-call-tool', {
         client,
