/* eslint global-require: off, no-console: off, promise/always-return: off */
// import 'v8-compile-cache';
import os from 'node:os';
import fs from 'node:fs';
import path from 'path';
import dotenv from 'dotenv';
import fetch from 'node-fetch';
import {
  app,
  dialog,
  nativeImage,
  BrowserWindow,
  shell,
  ipcMain,
  nativeTheme,
  MessageBoxOptions,
  Menu,
} from 'electron';
import { Readable } from 'node:stream';
import crypto from 'crypto';
import { autoUpdater } from 'electron-updater';
import Store from 'electron-store';
import { HttpsProxyAgent } from 'https-proxy-agent';
import * as logging from './logging';
import axiom from '../vendors/axiom';
import MenuBuilder from './menu';
import {
  decodeBase64,
  getFileInfo,
  getFileType,
  resolveHtmlPath,
} from './util';
import './sqlite';
import Downloader from './downloader';
import { Embedder } from './embedder';
import initCrashReporter from '../CrashReporter';
import { encrypt, decrypt } from './crypt';
import ModuleContext from './mcp';
import Knowledge from './knowledge';
import {
  SUPPORTED_FILE_TYPES,
  MAX_FILE_SIZE,
  SUPPORTED_IMAGE_TYPES,
} from '../consts';
import { IMCPServer } from 'types/mcp';
import { isValidMCPServer, isValidMCPServerKey } from 'utils/validators';
import { ThemeType } from 'types/appearance';

dotenv.config({
  path: app.isPackaged
    ? path.join(process.resourcesPath, '.env')
    : path.resolve(process.cwd(), '.env'),
});

logging.init();

logging.info('Main process start...');

const isDarwin = process.platform === 'darwin';
const mcp = new ModuleContext();
const store = new Store();
const themeSetting =  store.get('settings.theme', 'system') as ThemeType;
const theme = themeSetting === 'system' ? (nativeTheme.shouldUseDarkColors ? 'dark' : 'light') : themeSetting;
const titleBarColor = {
  light: {
    color: 'rgba(255, 255, 255, 0)',
    height: 30,
    symbolColor: 'black',
  },
  dark: {
    color: 'rgba(0, 0, 0, 0)',
    height: 30,
    symbolColor: 'white',
  },
};

class AppUpdater {
  constructor() {
    autoUpdater.forceDevUpdateConfig = true;
    autoUpdater.setFeedURL({
      provider: 'generic',
      url: 'https://github.com/nanbingxyz/5ire/releases/latest/download/',
    });

    autoUpdater.on('update-available', (info: any) => {
      store.set('updateInfo', {
        version: info.version,
        isDownloading: true,
      });
      if (mainWindow) {
        mainWindow.webContents.send('app-upgrade-start', info);
      }
    });

    autoUpdater.on('update-not-available', () => {
      store.delete('updateInfo');
      if (mainWindow) {
        mainWindow.webContents.send('app-upgrade-not-available');
      }
    });

    autoUpdater.on(
      'update-downloaded' as any,
      (event: Event, releaseNotes: string, releaseName: string) => {
        logging.info(event, releaseNotes, releaseName);
        store.set('updateInfo', {
          version: releaseName,
          releaseNotes,
          releaseName,
          isDownloading: false,
        });
        if (mainWindow) {
          mainWindow.webContents.send('app-upgrade-end');
        }
        axiom.ingest([{ app: 'upgrade' }, { version: releaseName }]);
      },
    );

    autoUpdater.on('error', (message) => {
      if (mainWindow) {
        mainWindow.webContents.send('app-upgrade-error');
      }
      logging.captureException(message);
    });
    autoUpdater.checkForUpdates();
  }
}
let rendererReady = false;
let pendingInstallTool: any = null;
let downloader: Downloader;
let mainWindow: BrowserWindow | null = null;
const protocol = app.isPackaged ? 'app.5ire' : 'dev.5ire';

if (process.defaultApp) {
  if (process.argv.length >= 2) {
    app.setAsDefaultProtocolClient(protocol, process.execPath, [
      path.resolve(process.argv[1]),
    ]);
  }
} else {
  app.setAsDefaultProtocolClient(protocol);
}

const onDeepLink = (link: string) => {
  const { host, hash } = new URL(link);
  if (host === 'login-callback') {
    const params = new URLSearchParams(hash.substring(1));
    mainWindow?.webContents.send('sign-in', {
      accessToken: params.get('access_token'),
      refreshToken: params.get('refresh_token'),
    });
  } else if (host === 'install-tool') {
    const base64 = hash.substring(1);
    const data = decodeBase64(base64);
    if (data) {
      try {
        const json = JSON.parse(data);
        if (isValidMCPServer(json) && isValidMCPServerKey(json.name)) {
          if (mcp.isServerExist(json.name)) {
            const dialogOpts = {
              type: 'info',
              buttons: ['Ok'],
              title: 'Server Exists',
              message: `The server ${json.name} already exists`,
            } as MessageBoxOptions;
            dialog.showMessageBox(dialogOpts);
            return;
          }
          if (!rendererReady) {
            pendingInstallTool = json;
          } else {
            mainWindow?.webContents.send('install-tool', json);
          }
          return;
        }
        const dialogOpts = {
          type: 'error',
          buttons: ['Ok'],
          title: 'Install Tool Failed',
          message: 'Invalid Format, please check the link and try again.',
        } as MessageBoxOptions;
        dialog.showMessageBox(dialogOpts);
      } catch (error) {
        console.error(error);
        const dialogOpts = {
          type: 'error',
          buttons: ['Ok'],
          title: 'Install Tool Failed',
          message: 'Invalid JSON, please check the link and try again.',
        } as MessageBoxOptions;
        dialog.showMessageBox(dialogOpts);
      }
    } else {
      const dialogOpts = {
        type: 'error',
        buttons: ['Ok'],
        title: 'Install Tool Failed',
        message: 'Invalid base64 data, please check the link and try again.',
      } as MessageBoxOptions;
      dialog.showMessageBox(dialogOpts);
    }
  } else {
    logging.captureException(`Invalid deeplink, ${link}`);
  }
};

const openSafeExternal = (url: string) => {
  try {
    const parsedUrl = new URL(url);
    const allowedProtocols = ['http:', 'https:', 'mailto:'];
    if (!allowedProtocols.includes(parsedUrl.protocol)) {
      logging.warn(`Blocked unsafe protocol: ${parsedUrl.protocol}`);
      return;
    }
    shell.openExternal(url);
  } catch (e) {
    logging.warn('Invalid URL:', url);
  }
};

const handleDeepLinkOnColdStart = () => {
  // windows & linux
  const deepLinkingUrl =
    process.argv.length > 1 ? process.argv[process.argv.length - 1] : null;
  if (deepLinkingUrl && deepLinkingUrl.startsWith(`${protocol}://`)) {
    app.once('ready', () => {
      onDeepLink(deepLinkingUrl);
    });
  }
  // macOS
  app.on('open-url', (event, url) => {
    event.preventDefault();
    if (app.isReady()) {
      onDeepLink(url);
    } else {
      app.once('ready', () => {
        onDeepLink(url);
      });
    }
  });
};
const gotTheLock = app.requestSingleInstanceLock();

if (!gotTheLock) {
  app.quit();
} else {
  app.on('second-instance', (event, commandLine, workingDirectory) => {
    if (mainWindow) {
      if (mainWindow.isMinimized()) mainWindow.restore();
      mainWindow.focus();
    }
    const link = commandLine.pop();
    if (link) {
      onDeepLink(link);
    }
  });

  app
    .whenReady()
    .then(async () => {
      createWindow();
      // Remove this if your app does not use auto updates
      // eslint-disable-next-line
      new AppUpdater();

      app.on('activate', () => {
        // On macOS it's common to re-create a window in the app when the
        // dock icon is clicked and there are no other windows open.
        if (mainWindow === null) createWindow();
      });

      app.on('will-finish-launching', () => {
        initCrashReporter();
      });

      app.on('window-all-closed', () => {
        // Respect the OSX convention of having the application in memory even
        // after all windows have been closed
        if (process.platform !== 'darwin') {
          app.quit();
        }
        axiom.flush();
      });

      app.on('before-quit', async () => {
        ipcMain.removeAllListeners();
        await mcp.close();
        process.stdin.destroy();
      });

      app.on(
        'certificate-error',
        (event, _webContents, _url, _error, _certificate, callback) => {
          // 允许私有证书
          event.preventDefault();
          callback(true);
        },
      );
      axiom.ingest([{ app: 'launch' }]);
    })
    .catch(logging.captureException);
  handleDeepLinkOnColdStart();
}

// IPCs

ipcMain.on('install-tool-listener-ready', () => {
  rendererReady = true;
  if (pendingInstallTool !== null) {
    mainWindow?.webContents.send('install-tool', pendingInstallTool);
    pendingInstallTool = null;
  }
});

const activeRequests = new Map<string, AbortController>();

ipcMain.handle('request', async (event, options) => {
  const { url, method, headers, body, proxy, isStream } = options;
  const requestId = Math.random().toString(36).substr(2, 9);
  const abortController = new AbortController();
  activeRequests.set(requestId, abortController);
  try {
    let agent;
    if (proxy) {
      try {
        agent = new HttpsProxyAgent(proxy);
        logging.info(`Using proxy: ${proxy}`);
      } catch (error) {
        logging.error(`Invalid proxy URL: ${proxy}`, error);
      }
    }

    const fetchOptions: any = {
      method,
      headers,
      signal: abortController.signal,
      ...(agent && { agent }),
    };

    if (body && method !== 'GET') {
      fetchOptions.body = body;
    }

    const response = await fetch(url, fetchOptions);
    activeRequests.delete(requestId);

    if (isStream) {
      const nodeStream = response.body as Readable;

      if (nodeStream) {
        nodeStream.on('data', (chunk: Buffer) => {
          if (!abortController.signal.aborted) {
            event.sender.send('stream-data', requestId, new Uint8Array(chunk));
          }
        });

        nodeStream.on('end', () => {
          event.sender.send('stream-end', requestId);
        });

        nodeStream.on('error', (error) => {
          event.sender.send('stream-error', requestId, error.message);
        });

        abortController.signal.addEventListener('abort', () => {
          if (nodeStream && !nodeStream.destroyed) {
            nodeStream.destroy(new Error('Request cancelled'));
          }
          event.sender.send('stream-end', requestId);
        });
      } else {
        event.sender.send('stream-end', requestId);
      }

      return {
        ok: response.ok,
        status: response.status,
        statusText: response.statusText,
        headers: Object.fromEntries(response.headers.entries()),
        requestId,
        isStream: true,
      };
    } else {
      const text = await response.text();
      return {
        ok: response.ok,
        status: response.status,
        statusText: response.statusText,
        headers: Object.fromEntries(response.headers.entries()),
        text,
        requestId,
      };
    }
  } catch (error: unknown) {
    activeRequests.delete(requestId);
    if (error instanceof Error && error.name === 'AbortError') {
      logging.info(`Request ${requestId} was cancelled`);
    } else {
      logging.error('Request failed:', error);
    }
    throw error;
  }
});

ipcMain.handle('cancel-request', async (event, requestId: string) => {
  const controller = activeRequests.get(requestId);
  if (controller) {
    console.log(`Cancelling request ${requestId}`);
    controller.abort(); // 真正取消网络请求
    activeRequests.delete(requestId);
    return true;
  }
  console.warn(`Request ${requestId} not found or already completed`);
  return false;
});

ipcMain.on('ipc-5ire', async (event) => {
  event.reply('ipc-5ire', {
    darkMode: nativeTheme.shouldUseDarkColors,
  });
});

ipcMain.on('get-store', (evt, key, defaultValue) => {
  evt.returnValue = store.get(key, defaultValue);
});

ipcMain.on('set-store', (evt, key, val) => {
  store.set(key, val);
  evt.returnValue = val;
});

ipcMain.on('minimize-app', () => {
  mainWindow?.minimize();
});
ipcMain.on('maximize-app', () => {
  if (mainWindow?.isMaximized()) {
    mainWindow?.unmaximize();
  } else {
    mainWindow?.maximize();
  }
});
ipcMain.on('close-app', () => {
  mainWindow?.close();
  if (process.platform !== 'darwin') {
    app.quit();
  }
});

ipcMain.handle('quit-and-upgrade', () => {
  autoUpdater.quitAndInstall();
});

ipcMain.handle('encrypt', (_event, text: string, key: string) => {
  return encrypt(text, key);
});

ipcMain.handle(
  'decrypt',
  (_event, encrypted: string, key: string, iv: string) => {
    return decrypt(encrypted, key, iv);
  },
);

ipcMain.handle('get-protocol', () => {
  return protocol;
});

ipcMain.handle('get-device-info', async () => {
  return {
    arch: os.arch(),
    platform: os.platform(),
    type: os.type(),
  };
});

ipcMain.handle('hmac-sha256-hex', (_, data: string, key: string) => {
  return crypto.createHmac('sha256', key).update(data).digest('hex');
});

ipcMain.handle('get-app-version', () => {
  return app.getVersion();
});

ipcMain.handle('ingest-event', (_, data) => {
  axiom.ingest(data);
});

ipcMain.handle('open-external', (_, url) => {
  openSafeExternal(url);
});

ipcMain.handle('get-user-data-path', (_, paths) => {
  if (paths) {
    return path.join(app.getPath('userData'), ...paths);
  }
  return app.getPath('userData');
});

ipcMain.handle('set-native-theme', (_, theme: 'light' | 'dark' | 'system') => {
  nativeTheme.themeSource = theme;
});

ipcMain.handle('get-native-theme', () => {
  if (nativeTheme.themeSource === 'system') {
    return nativeTheme.shouldUseDarkColors ? 'dark' : 'light';
  }
  return nativeTheme.themeSource;
});

ipcMain.handle('get-system-language', () => {
  return app.getLocale();
});

ipcMain.handle('get-embedding-model-file-status', () => {
  return Embedder.getFileStatus();
});
ipcMain.handle('remove-embedding-model', () => {
  Embedder.removeModel();
});
ipcMain.handle(
  'save-embedding-model-file',
  (_, fileName: string, filePath: string) => {
    Embedder.saveModelFile(fileName, filePath);
  },
);

ipcMain.handle(
  'import-knowledge-file',
  (
    _,
    {
      file,
      collectionId,
    }: {
      file: {
        id: string;
        path: string;
        name: string;
        size: number;
        type: string;
      };
      collectionId: string;
    },
  ) => {
    Knowledge.importFile({
      file,
      collectionId,
      onProgress: (filePath: string, total: number, done: number) => {
        mainWindow?.webContents.send(
          'knowledge-import-progress',
          filePath,
          total,
          done,
        );
      },
      onSuccess: (data: any) => {
        mainWindow?.webContents.send('knowledge-import-success', data);
      },
    });
  },
);

ipcMain.handle('select-knowledge-files', async () => {
  try {
    const result = await dialog.showOpenDialog({
      properties: ['openFile', 'multiSelections'],
      filters: [
        {
          name: 'Documents',
          extensions: [
            'doc',
            'docx',
            'pdf',
            'md',
            'txt',
            'csv',
            'pptx',
            'xlsx',
          ],
        },
      ],
    });
    if (result.filePaths.length > 20) {
      dialog.showErrorBox('Error', 'Please not more than 20 files a time.');
      return '[]';
    }
    const files = [];
    for (const filePath of result.filePaths) {
      const fileType = await getFileType(filePath);
      if (!SUPPORTED_FILE_TYPES[fileType]) {
        dialog.showErrorBox(
          'Error',
          `Unsupported file type ${fileType} for ${filePath}`,
        );
        return '[]';
      }
      const fileInfo: any = await getFileInfo(filePath);
      if (fileInfo.size > MAX_FILE_SIZE) {
        dialog.showErrorBox(
          'Error',
          `the size of ${filePath} exceeds the limit (${
            MAX_FILE_SIZE / (1024 * 1024)
          } MB})`,
        );
        return '[]';
      }
      fileInfo.type = fileType;
      files.push(fileInfo);
    }
    logging.debug(files);
    return JSON.stringify(files);
  } catch (err: any) {
    logging.captureException(err);
  }
});

ipcMain.handle('select-image-with-base64', async () => {
  try {
    const result = await dialog.showOpenDialog({
      properties: ['openFile'],
      filters: [
        {
          name: 'Images',
          extensions: ['jpg', 'png', 'jpeg'],
        },
      ],
    });
    const filePath = result.filePaths[0];
    const fileType = await getFileType(filePath);
    if (!SUPPORTED_IMAGE_TYPES[fileType]) {
      dialog.showErrorBox(
        'Error',
        `Unsupported file type ${fileType} for ${filePath}`,
      );
      return null;
    }
    const fileInfo: any = await getFileInfo(filePath);
    if (fileInfo.size > MAX_FILE_SIZE) {
      dialog.showErrorBox(
        'Error',
        `the size of ${filePath} exceeds the limit (${
          MAX_FILE_SIZE / (1024 * 1024)
        } MB})`,
      );
      return null;
    }
    const blob = fs.readFileSync(filePath);
    const base64 = Buffer.from(blob).toString('base64');
    return JSON.stringify({
      name: fileInfo.name,
      path: filePath,
      size: fileInfo.size,
      type: fileInfo.type,
      base64: `data:image/${fileType};base64,${base64}`,
    });
  } catch (err: any) {
    logging.captureException(err);
  }
});

ipcMain.handle(
  'search-knowledge',
  async (_, collectionIds: string[], query: string) => {
    const result = await Knowledge.search(collectionIds, query, { limit: 6 });
    return JSON.stringify(result);
  },
);
ipcMain.handle('remove-knowledge-file', async (_, fileId: string) => {
  return await Knowledge.remove({ fileId });
});
ipcMain.handle(
  'remove-knowledge-collection',
  async (_, collectionId: string) => {
    return await Knowledge.remove({ collectionId });
  },
);
ipcMain.handle('get-knowledge-chunk', async (_, chunkId: string) => {
  return await Knowledge.getChunk(chunkId);
});

ipcMain.handle('download', (_, fileName: string, url: string) => {
  downloader.download(fileName, url);
});
ipcMain.handle('cancel-download', (_, fileName: string) => {
  downloader.cancel(fileName);
});

ipcMain.on(
  'titlebar-update-overlay',
  (_, theme: Exclude<ThemeType, 'system'>) => {
    if (!isDarwin) {
      mainWindow?.setTitleBarOverlay!(titleBarColor[theme]);
    }
  },
);

/** mcp */
ipcMain.handle('mcp-init', async () => {
  mcp.init().then(async () => {
    // https://github.com/sindresorhus/fix-path
    logging.info('mcp initialized');
    await mcp.load();
    mainWindow?.webContents.send('mcp-server-loaded', mcp.getClientNames());
  });
});
ipcMain.handle('mcp-add-server', (_, server: IMCPServer) => {
  return mcp.addServer(server);
});
ipcMain.handle('mcp-update-server', (_, server: IMCPServer) => {
  return mcp.updateServer(server);
});
ipcMain.handle('mcp-activate', async (_, server: IMCPServer) => {
  return await mcp.activate(server);
});
ipcMain.handle('mcp-deactivate', async (_, clientName: string) => {
  return await mcp.deactivate(clientName);
});
ipcMain.handle('mcp-list-tools', async (_, name: string) => {
  try {
    return await mcp.listTools(name);
  } catch (error: any) {
    logging.error('Error listing MCP tools:', error);
    return {
      tools: [],
      error: {
        message: error.message || 'Unknown error listing tools',
        code: 'unexpected_error',
      },
    };
  }
});
ipcMain.handle(
  'mcp-call-tool',
  async (
    _,
    args: { client: string; name: string; args: any; requestId?: string },
  ) => {
    try {
      return await mcp.callTool(args);
    } catch (error: any) {
      logging.error('Error invoking MCP tool:', error);
      return {
        isError: true,
        content: [
          {
            error: error.message || 'Unknown error calling tool',
            code: 'unexpected_error',
          },
        ],
      };
    }
  },
);
ipcMain.handle('mcp-cancel-tool', (_, requestId: string) => {
  mcp.cancelToolCall(requestId);
});
ipcMain.handle('mcp-get-config', () => {
  return mcp.getConfig();
});

ipcMain.handle('mcp-put-config', (_, config) => {
  return mcp.putConfig(config);
});
ipcMain.handle('mcp-get-active-servers', () => {
  return mcp.getClientNames();
});

ipcMain.on('show-context-menu', (event, params) => {
  const template = [];
  if (params.type === 'chat-folder') {
    template.push({
      label: 'Rename',
      click: () => {
        event.sender.send('context-menu-command', 'rename-chat-folder', {
          type: 'chat-folder',
          id: params.targetId,
        });
      },
    });
    template.push({
      label: 'Settings',
      click: () => {
        event.sender.send('context-menu-command', 'folder-chat-settings', {
          type: 'chat-folder',
          id: params.targetId,
        });
      },
    });
    template.push({
      label: 'Delete',
      click: () => {
        event.sender.send('context-menu-command', 'delete-chat-folder', {
          type: 'chat-folder',
          id: params.targetId,
        });
      },
    });
  } else if (params.type === 'chat') {
    template.push({
      label: 'Rename',
      click: () => {
        event.sender.send('context-menu-command', 'rename-chat', {
          type: 'chat',
          id: params.targetId,
        });
      },
    });
    template.push({
      label: 'Delete',
      click: () => {
        event.sender.send('context-menu-command', 'delete-chat', {
          type: 'chat',
          id: params.targetId,
        });
      },
    });
  }
  const menu = Menu.buildFromTemplate(template);
  menu.popup({ window: mainWindow as BrowserWindow, x: params.x, y: params.y });
});

if (process.env.NODE_ENV === 'production') {
  const sourceMapSupport = require('source-map-support');
  sourceMapSupport.install();
}

const isDebug =
  process.env.NODE_ENV === 'development' || process.env.DEBUG_PROD === 'true';

if (isDebug) {
  require('electron-debug')();
}

const installExtensions = async () => {
  const installer = require('electron-devtools-installer');
  const forceDownload = !!process.env.UPGRADE_EXTENSIONS;
  const extensions = ['REACT_DEVELOPER_TOOLS'];

  return installer
    .default(
      extensions.map((name) => installer[name]),
      forceDownload,
    )
    .catch(logging.info);
};

const createWindow = async () => {
  if (isDebug) {
    // await installExtensions();
  }

  const RESOURCES_PATH = app.isPackaged
    ? path.join(process.resourcesPath, 'assets')
    : path.join(__dirname, '../../assets');

  const getAssetPath = (...paths: string[]): string => {
    return path.join(RESOURCES_PATH, ...paths);
  };

  mainWindow = new BrowserWindow({
    show: false,
    width: 1024,
    height: 728,
    minWidth: 468,
    minHeight: 600,
    frame: false,
    ...(isDarwin
      ? {}
      : {
          titleBarStyle: 'hidden',
        }),
    ...(isDarwin
      ? {}
      : {
          titleBarOverlay: titleBarColor[theme],
        }),
    autoHideMenuBar: true,
    // trafficLightPosition: { x: 15, y: 18 },
    icon: getAssetPath('icon.png'),
    webPreferences: {
      nodeIntegration: true,
      webSecurity: false,
      preload: app.isPackaged
        ? path.join(__dirname, 'preload.js')
        : path.join(__dirname, '../../.erb/dll/preload.js'),
    },
  });

  mainWindow.loadURL(resolveHtmlPath('index.html'));

  mainWindow.webContents.setWindowOpenHandler(({ url }) => {
    openSafeExternal(url);
    return { action: 'deny' };
  });


  mainWindow.webContents.on('will-navigate', (event, url) => {
    if (mainWindow) {
      const currentURL = mainWindow.webContents.getURL();
      if (url !== currentURL) {
        event.preventDefault();
        openSafeExternal(url);
      }
    }
  });

  mainWindow.on('ready-to-show', async () => {
    if (!mainWindow) {
      throw new Error('"mainWindow" is not defined');
    }
    mainWindow.show();
    const fixPath = (await import('fix-path')).default;
    fixPath();
  });

  mainWindow.on('closed', () => {
    mainWindow = null;
  });

  nativeTheme.on('updated', () => {
    if (mainWindow) {
      mainWindow.webContents.send(
        'native-theme-change',
        nativeTheme.shouldUseDarkColors ? 'dark' : 'light',
      );
      mainWindow.setTitleBarOverlay!(titleBarColor[ nativeTheme.shouldUseDarkColors ? 'dark' : 'light' ]);
    }
  });

  const menuBuilder = new MenuBuilder(mainWindow);
  menuBuilder.buildMenu();

  // Open urls in the user's browser
  mainWindow.webContents.setWindowOpenHandler((evt: any) => {
    shell.openExternal(evt.url);
    return { action: 'deny' };
  });

  mainWindow.webContents.once('did-fail-load', () => {
    setTimeout(() => {
      mainWindow?.reload();
    }, 1000);
  });

  downloader = new Downloader(mainWindow, {
    onStart: (fileName: string) => {
      mainWindow?.webContents.send('download-started', fileName);
    },
    onCompleted: (fileName: string, savePath: string) => {
      mainWindow?.webContents.send('download-completed', fileName, savePath);
    },
    onFailed: (fileName: string, savePath: string, state: string) => {
      mainWindow?.webContents.send(
        'download-failed',
        fileName,
        savePath,
        state,
      );
    },
    onProgress: (fileName: string, progress: number) => {
      mainWindow?.webContents.send('download-progress', fileName, progress);
    },
  });
};

/**
 * Set Dock icon
 */
if (app.dock) {
  const dockIcon = nativeImage.createFromPath(
    `${app.getAppPath()}/assets/dockicon.png`,
  );
  app.dock.setIcon(dockIcon);
}

app.setName('5ire');

<<<<<<< HEAD
app
  .whenReady()
  .then(async () => {
    createWindow();
    // Remove this if your app does not use auto updates
    // eslint-disable-next-line
    new AppUpdater();

    app.on('activate', () => {
      // On macOS it's common to re-create a window in the app when the
      // dock icon is clicked and there are no other windows open.
      if (mainWindow === null) createWindow();
    });

    app.on('will-finish-launching', () => {
      initCrashReporter();
    });

    app.on('window-all-closed', () => {
      // Respect the OSX convention of having the application in memory even
      // after all windows have been closed
      if (process.platform !== 'darwin') {
        app.quit();
      }
      axiom.flush();
    });

    app.on('before-quit', async () => {
      ipcMain.removeAllListeners();
      await mcp.close();
    });

    app.on(
      'certificate-error',
      (event, _webContents, _url, _error, _certificate, callback) => {
        // 允许私有证书
        event.preventDefault();
        callback(true);
      },
    );
    axiom.ingest([{ app: 'launch' }]);
  })
  .catch(logging.captureException);

/**
 * Register deeplink
 * 只能放在最外层，on才能接受到事件。（createWindow中注册无法接受到事件）
 * 待观察
 */

logging.info(`Registering protocol:`, protocol);
const deeplink = new Deeplink({
  app,
  // @ts-ignore 虽然这时mainWindow为null,但由于是传入的引用，调用时已实例化
  mainWindow,
  protocol,
  isDev: isDebug,
  debugLogging: isDebug,
});
deeplink.on('received', (link: string) => {
  const { host, hash } = new URL(link);
  if (host === 'login-callback') {
    const params = new URLSearchParams(hash.substring(1));
    mainWindow?.webContents.send('sign-in', {
      accessToken: params.get('access_token'),
      refreshToken: params.get('refresh_token'),
    });
  } else {
    logging.captureException(`Invalid deeplink, ${link}`);
  }
});

=======
>>>>>>> 0542cbc3
process.on('uncaughtException', (error) => {
  logging.captureException(error);
});

process.on('unhandledRejection', (reason: any) => {
  logging.captureException(reason);
});<|MERGE_RESOLUTION|>--- conflicted
+++ resolved
@@ -975,81 +975,6 @@
 
 app.setName('5ire');
 
-<<<<<<< HEAD
-app
-  .whenReady()
-  .then(async () => {
-    createWindow();
-    // Remove this if your app does not use auto updates
-    // eslint-disable-next-line
-    new AppUpdater();
-
-    app.on('activate', () => {
-      // On macOS it's common to re-create a window in the app when the
-      // dock icon is clicked and there are no other windows open.
-      if (mainWindow === null) createWindow();
-    });
-
-    app.on('will-finish-launching', () => {
-      initCrashReporter();
-    });
-
-    app.on('window-all-closed', () => {
-      // Respect the OSX convention of having the application in memory even
-      // after all windows have been closed
-      if (process.platform !== 'darwin') {
-        app.quit();
-      }
-      axiom.flush();
-    });
-
-    app.on('before-quit', async () => {
-      ipcMain.removeAllListeners();
-      await mcp.close();
-    });
-
-    app.on(
-      'certificate-error',
-      (event, _webContents, _url, _error, _certificate, callback) => {
-        // 允许私有证书
-        event.preventDefault();
-        callback(true);
-      },
-    );
-    axiom.ingest([{ app: 'launch' }]);
-  })
-  .catch(logging.captureException);
-
-/**
- * Register deeplink
- * 只能放在最外层，on才能接受到事件。（createWindow中注册无法接受到事件）
- * 待观察
- */
-
-logging.info(`Registering protocol:`, protocol);
-const deeplink = new Deeplink({
-  app,
-  // @ts-ignore 虽然这时mainWindow为null,但由于是传入的引用，调用时已实例化
-  mainWindow,
-  protocol,
-  isDev: isDebug,
-  debugLogging: isDebug,
-});
-deeplink.on('received', (link: string) => {
-  const { host, hash } = new URL(link);
-  if (host === 'login-callback') {
-    const params = new URLSearchParams(hash.substring(1));
-    mainWindow?.webContents.send('sign-in', {
-      accessToken: params.get('access_token'),
-      refreshToken: params.get('refresh_token'),
-    });
-  } else {
-    logging.captureException(`Invalid deeplink, ${link}`);
-  }
-});
-
-=======
->>>>>>> 0542cbc3
 process.on('uncaughtException', (error) => {
   logging.captureException(error);
 });
