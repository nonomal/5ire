--- conflicted
+++ resolved
@@ -20,13 +20,11 @@
 import crypto from 'crypto';
 import { autoUpdater } from 'electron-updater';
 import Store from 'electron-store';
-<<<<<<< HEAD
 import { HttpsProxyAgent } from 'https-proxy-agent';
-=======
 import { IMCPServer } from 'types/mcp';
 import { isValidMCPServer, isValidMCPServerKey } from 'utils/validators';
+import { ThemeType } from 'types/appearance';
 import * as logging from './logging';
->>>>>>> 759e0b1c
 import axiom from '../vendors/axiom';
 import {
   decodeBase64,
@@ -36,7 +34,6 @@
 } from './util';
 import './sqlite';
 import MenuBuilder from './menu';
-import * as logging from './logging';
 import Downloader from './downloader';
 import { Embedder } from './embedder';
 import initCrashReporter from '../CrashReporter';
@@ -49,14 +46,9 @@
   SUPPORTED_IMAGE_TYPES,
   KNOWLEDGE_IMPORT_MAX_FILES,
 } from '../consts';
-<<<<<<< HEAD
-import { IMCPServer } from 'types/mcp';
-import { isValidMCPServer, isValidMCPServerKey } from 'utils/validators';
-import { ThemeType } from 'types/appearance';
-=======
+
 import { loadDocumentFromBuffer } from './docloader';
 import { DocumentLoader } from './next/document-loader/DocumentLoader';
->>>>>>> 759e0b1c
 
 dotenv.config({
   path: app.isPackaged
@@ -265,12 +257,7 @@
 if (!gotTheLock) {
   app.quit();
 } else {
-<<<<<<< HEAD
-  app.on('second-instance', (event, commandLine, workingDirectory) => {
-    logging.info('Second instance detected');
-=======
   app.on('second-instance', (event, commandLine) => {
->>>>>>> 759e0b1c
     if (mainWindow) {
       if (mainWindow.isMinimized()) {
         mainWindow.restore();
@@ -439,17 +426,16 @@
         requestId,
         isStream: true,
       };
-    } else {
-      const text = await response.text();
-      return {
-        ok: response.ok,
-        status: response.status,
-        statusText: response.statusText,
-        headers: Object.fromEntries(response.headers.entries()),
-        text,
-        requestId,
-      };
-    }
+    }
+    const text = await response.text();
+    return {
+      ok: response.ok,
+      status: response.status,
+      statusText: response.statusText,
+      headers: Object.fromEntries(response.headers.entries()),
+      text,
+      requestId,
+    };
   } catch (error: unknown) {
     activeRequests.delete(requestId);
     if (error instanceof Error && error.name === 'AbortError') {
@@ -815,11 +801,9 @@
     }
   },
 );
-<<<<<<< HEAD
 ipcMain.handle('mcp-cancel-tool', (_, requestId: string) => {
   mcp.cancelToolCall(requestId);
 });
-=======
 ipcMain.handle('mcp-list-prompts', async (_, name: string) => {
   try {
     return await mcp.listPrompts(name);
@@ -855,7 +839,6 @@
   },
 );
 
->>>>>>> 759e0b1c
 ipcMain.handle('mcp-get-config', () => {
   return mcp.getConfig();
 });
